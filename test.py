#!/usr/local/bin/python
# coding: utf-8
import unittest

from ratebeer import RateBeer


class TestSearch(unittest.TestCase):
<<<<<<< HEAD
=======
    def test_search(self):
        results = RateBeer().search("deschutes inversion")
        self.assertListEqual(results['breweries'], [])
        self.assertIsNotNone(results['beers'])
        self.assertDictContainsSubset({
            'url': '/beer/deschutes-inversion-ipa/55610/',
            'name': u'Deschutes Inversion IPA',
            'id': '55610'
        }, results['beers'][0])

        # Test a beer that requires encoding
        results = RateBeer().search("to øl jule mælk")
        self.assertListEqual(results['breweries'], [])
        self.assertIsNotNone(results['beers'])
        self.assertDictContainsSubset({
            'url': '/beer/to-ol-jule-maelk/235066/',
            'name': u'To Øl Jule Mælk',
            'id': '235066'
        }, results['beers'][0])


>>>>>>> 361cba53
    def test_beer_404(self):
        ''' Checks to make sure that we appropriately raise a page not found '''
        rb = RateBeer()
        self.assertRaises(rb.PageNotFound, rb.beer, "/beer/sdfasdf")
        self.assertIsNotNone(rb.beer("/beer/new-belgium-tour-de-fall/279122/"))

    def test_beer(self):
        ''' Make sure the results for a beer contain the expected data '''
        results = RateBeer().beer("/beer/new-belgium-tour-de-fall/279122/")
        self.assertIsNotNone(results)
        self.assertDictContainsSubset({
            'name': u'New Belgium Tour de Fall',
            'brewery': u'New Belgium Brewing Company',
            'brewery_url': u'/brewers/new-belgium-brewing-company/77/',
            'brewery_country': u'USA',
            'style': u'American Pale Ale',
            'ibu': 38
        }, results)

        results = RateBeer().beer("/beer/deschutes-inversion-ipa/55610/")
        self.assertIsNotNone(results)
        self.assertDictContainsSubset({
            'name': u'Deschutes Inversion IPA',
            'brewery': u'Deschutes Brewery',
            'brewery_url': u'/brewers/deschutes-brewery/233/',
            'brewery_country': u'USA',
            'style': u'India Pale Ale (IPA)',
            'ibu': 80
        }, results)

        results = RateBeer().beer("/beer/rochefort-trappistes-10/2360/")
        self.assertIsNotNone(results)
        self.assertDictContainsSubset({
            'name': u'Rochefort Trappistes 10',
            'brewery': u'Brasserie Rochefort',
            'brewery_url': u'/brewers/brasserie-rochefort/406/',
            'brewery_country': u'Belgium',
            'style': u'Abt/Quadrupel',
            'abv': 11.3
        }, results)

    def test_brewery(self):
        ''' Make sure the results for a brewery contain the expected data '''
        results = RateBeer().brewery("/brewers/deschutes-brewery/233/")
        self.assertIsNotNone(results)
        self.assertDictContainsSubset({
            'name': u'Deschutes Brewery',
            'type': u'Microbrewery',
            'city': u'Bend',
        }, results)

    def test_contract_brewery(self):
        ''' Beers brewed at contract brewers will have 'brewed_at' and
            'brewed_at_url' fields, in addition to the normal fields '''
        results = RateBeer().brewery("/brewers/minhas-craft-brewery/1185/")
        self.assertIsNotNone(results)
        self.assertDictContainsSubset({
            'brewed_at': u'Minhas Craft Brewery',
            'brewed_at_url': '/brewers/minhas-craft-brewery/1185/',
            'brewery': u'Berghoff Brewery Inc.',
            'brewery_url': '/brewers/berghoff-brewery-inc/15529/'
        }, results['beers'].next())

    def test_reviews(self):
        ''' Check to make multi-page review searches work properly '''
        reviews = [r for r in RateBeer().reviews("/beer/triumph-rauchbier/37254/")]
        self.assertIsNotNone(reviews)

    def test_search(self):
        ''' Test out the search function '''
        results = RateBeer().search("deschutes inversion")
        self.assertListEqual(results['breweries'], [])
        self.assertIsNotNone(results['beers'])
        self.assertDictContainsSubset({
            'url': '/beer/deschutes-inversion-ipa/55610/',
            'name': u'Deschutes Inversion IPA',
            'id': 55610
        }, results['beers'][0])

if __name__ == '__main__':
    unittest.main()<|MERGE_RESOLUTION|>--- conflicted
+++ resolved
@@ -6,16 +6,15 @@
 
 
 class TestSearch(unittest.TestCase):
-<<<<<<< HEAD
-=======
     def test_search(self):
+        ''' Test out the search function with str and unicode searches '''
         results = RateBeer().search("deschutes inversion")
         self.assertListEqual(results['breweries'], [])
         self.assertIsNotNone(results['beers'])
         self.assertDictContainsSubset({
             'url': '/beer/deschutes-inversion-ipa/55610/',
             'name': u'Deschutes Inversion IPA',
-            'id': '55610'
+            'id': 55610
         }, results['beers'][0])
 
         # Test a beer that requires encoding
@@ -25,11 +24,9 @@
         self.assertDictContainsSubset({
             'url': '/beer/to-ol-jule-maelk/235066/',
             'name': u'To Øl Jule Mælk',
-            'id': '235066'
+            'id': 235066
         }, results['beers'][0])
 
-
->>>>>>> 361cba53
     def test_beer_404(self):
         ''' Checks to make sure that we appropriately raise a page not found '''
         rb = RateBeer()
@@ -98,16 +95,5 @@
         reviews = [r for r in RateBeer().reviews("/beer/triumph-rauchbier/37254/")]
         self.assertIsNotNone(reviews)
 
-    def test_search(self):
-        ''' Test out the search function '''
-        results = RateBeer().search("deschutes inversion")
-        self.assertListEqual(results['breweries'], [])
-        self.assertIsNotNone(results['beers'])
-        self.assertDictContainsSubset({
-            'url': '/beer/deschutes-inversion-ipa/55610/',
-            'name': u'Deschutes Inversion IPA',
-            'id': 55610
-        }, results['beers'][0])
-
 if __name__ == '__main__':
     unittest.main()